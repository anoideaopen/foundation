module github.com/anoideaopen/foundation/test/integration

go 1.22.4

require (
	github.com/IBM/idemix v0.0.2-0.20231011101252-a4feda90f3f7
	github.com/anoideaopen/acl v0.0.0-20240607204953-f8b676b2225f
	github.com/anoideaopen/channel-transfer v0.0.2-0.20240605150922-e13f00983d0b
	github.com/anoideaopen/foundation v0.0.2-0.20240603112837-d0830e597d52
	github.com/anoideaopen/robot v0.0.2-0.20240605153321-0e09032227bf
	github.com/btcsuite/btcutil v1.0.3-0.20201208143702-a53e38424cce
	github.com/fsouza/go-dockerclient v1.10.0
	github.com/go-redis/redis/v8 v8.11.4
	github.com/golang/protobuf v1.5.3
	github.com/google/uuid v1.6.0
	github.com/hyperledger/fabric v1.4.0-rc1.0.20240406053308-22aaf3468497
	github.com/hyperledger/fabric-protos-go v0.3.2
	github.com/onsi/ginkgo/v2 v2.13.2
	github.com/onsi/gomega v1.31.0
	github.com/tedsuo/ifrit v0.0.0-20220120221754-dd274de71113
	golang.org/x/crypto v0.22.0
	google.golang.org/grpc v1.61.0
	google.golang.org/protobuf v1.33.0
)

require (
	code.cloudfoundry.org/clock v1.0.0 // indirect
	github.com/Azure/go-ansiterm v0.0.0-20210617225240-d185dfc1b5a1 // indirect
	github.com/IBM/idemix/bccsp/schemes/aries v0.0.0-20231003085036-c4470b87b2d6 // indirect
	github.com/IBM/idemix/bccsp/schemes/weak-bb v0.0.0-20240125153755-b3fcea5c7863 // indirect
	github.com/IBM/idemix/bccsp/types v0.0.0-20240125153755-b3fcea5c7863 // indirect
	github.com/IBM/mathlib v0.0.3-0.20231011094432-44ee0eb539da // indirect
	github.com/Knetic/govaluate v3.0.1-0.20171022003610-9aa49832a739+incompatible // indirect
	github.com/Microsoft/go-winio v0.6.1 // indirect
	github.com/VictoriaMetrics/fastcache v1.12.1 // indirect
	github.com/ale-linux/aries-framework-go/component/kmscrypto v0.0.0-20230817163708-4b3de6d91874 // indirect
	github.com/alecthomas/template v0.0.0-20190718012654-fb15b899a751 // indirect
	github.com/alecthomas/units v0.0.0-20210912230133-d1bdfacee922 // indirect
	github.com/anoideaopen/common-component v0.0.4 // indirect
	github.com/anoideaopen/glog v0.0.3 // indirect
	github.com/avast/retry-go/v4 v4.3.3 // indirect
	github.com/beorn7/perks v1.0.1 // indirect
	github.com/bits-and-blooms/bitset v1.13.0 // indirect
<<<<<<< HEAD
	github.com/btcsuite/btcd v0.22.0-beta // indirect
	github.com/btcsuite/btcd/btcec/v2 v2.2.0 // indirect
=======
>>>>>>> cf20c3e4
	github.com/cenkalti/backoff/v4 v4.2.1 // indirect
	github.com/cespare/xxhash/v2 v2.2.0 // indirect
	github.com/cloudflare/cfssl v1.4.1 // indirect
	github.com/consensys/bavard v0.1.13 // indirect
	github.com/consensys/gnark-crypto v0.12.1 // indirect
	github.com/containerd/containerd v1.6.26 // indirect
	github.com/davecgh/go-spew v1.1.1 // indirect
	github.com/ddulesov/gogost v1.0.0 // indirect
	github.com/decred/dcrd/dcrec/secp256k1/v4 v4.0.1 // indirect
	github.com/dgryski/go-rendezvous v0.0.0-20200823014737-9f7001d12a5f // indirect
	github.com/docker/docker v24.0.9+incompatible // indirect
	github.com/docker/go-connections v0.4.0 // indirect
	github.com/docker/go-units v0.5.0 // indirect
	github.com/dustin/go-humanize v1.0.0 // indirect
	github.com/envoyproxy/protoc-gen-validate v1.0.2 // indirect
	github.com/ethereum/go-ethereum v1.13.15 // indirect
	github.com/felixge/httpsnoop v1.0.3 // indirect
	github.com/flowchartsman/swaggerui v0.0.0-20221017034628-909ed4f3701b // indirect
	github.com/fsnotify/fsnotify v1.7.0 // indirect
	github.com/go-kit/kit v0.10.0 // indirect
	github.com/go-logfmt/logfmt v0.5.1 // indirect
	github.com/go-logr/logr v1.4.1 // indirect
	github.com/go-logr/stdr v1.2.2 // indirect
	github.com/go-playground/locales v0.14.0 // indirect
	github.com/go-playground/universal-translator v0.18.0 // indirect
	github.com/go-playground/validator/v10 v10.10.1 // indirect
	github.com/go-task/slim-sprig v0.0.0-20230315185526-52ccab3ef572 // indirect
	github.com/gogo/protobuf v1.3.2 // indirect
	github.com/golang/mock v1.6.0 // indirect
	github.com/golang/snappy v0.0.5-0.20220116011046-fa5810519dcb // indirect
	github.com/google/certificate-transparency-go v1.0.21 // indirect
	github.com/google/go-cmp v0.6.0 // indirect
	github.com/google/pprof v0.0.0-20240130152714-0ed6a68c8d9e // indirect
	github.com/gorilla/mux v1.8.0 // indirect
	github.com/grpc-ecosystem/go-grpc-middleware v1.3.0 // indirect
	github.com/grpc-ecosystem/go-grpc-middleware/providers/prometheus v1.0.0-rc.0 // indirect
	github.com/grpc-ecosystem/go-grpc-middleware/v2 v2.0.0-rc.3 // indirect
	github.com/grpc-ecosystem/grpc-gateway/v2 v2.16.0 // indirect
	github.com/hashicorp/hcl v1.0.0 // indirect
	github.com/holiman/uint256 v1.2.4 // indirect
	github.com/hyperledger-labs/SmartBFT v0.0.0-20240314102917-584daefbad5b // indirect
	github.com/hyperledger/fabric-amcl v0.0.0-20230602173724-9e02669dceb2 // indirect
	github.com/hyperledger/fabric-chaincode-go v0.0.0-20230228194215-b84622ba6a7a // indirect
	github.com/hyperledger/fabric-config v0.2.1 // indirect
	github.com/hyperledger/fabric-lib-go v1.1.1 // indirect
	github.com/hyperledger/fabric-sdk-go v1.0.1-0.20210927191040-3e3a3c6aeec9 // indirect
	github.com/inconshreveable/mousetrap v1.0.0 // indirect
	github.com/kilic/bls12-381 v0.1.0 // indirect
	github.com/klauspost/compress v1.17.6 // indirect
	github.com/leodido/go-urn v1.2.1 // indirect
	github.com/magiconair/properties v1.8.7 // indirect
	github.com/matttproud/golang_protobuf_extensions v1.0.4 // indirect
	github.com/miekg/pkcs11 v1.1.1 // indirect
	github.com/mitchellh/mapstructure v1.5.0 // indirect
	github.com/mmcloughlin/addchain v0.4.0 // indirect
	github.com/moby/patternmatcher v0.6.0 // indirect
	github.com/moby/sys/sequential v0.5.0 // indirect
	github.com/moby/term v0.0.0-20210619224110-3f7ff695adc6 // indirect
	github.com/morikuni/aec v1.0.0 // indirect
	github.com/op/go-logging v0.0.0-20160315200505-970db520ece7 // indirect
	github.com/opencontainers/go-digest v1.0.0 // indirect
	github.com/opencontainers/image-spec v1.1.0-rc6 // indirect
	github.com/opencontainers/runc v1.1.12 // indirect
	github.com/pelletier/go-toml/v2 v2.0.6 // indirect
	github.com/pkg/errors v0.9.1 // indirect
	github.com/pmezard/go-difflib v1.0.0 // indirect
	github.com/prometheus/client_golang v1.14.0 // indirect
	github.com/prometheus/client_model v0.3.0 // indirect
	github.com/prometheus/common v0.37.0 // indirect
	github.com/prometheus/procfs v0.8.0 // indirect
	github.com/redis/go-redis/v9 v9.0.4 // indirect
	github.com/sirupsen/logrus v1.9.3 // indirect
	github.com/slok/go-http-metrics v0.10.0 // indirect
	github.com/spf13/afero v1.11.0 // indirect
	github.com/spf13/cast v1.6.0 // indirect
	github.com/spf13/cobra v1.5.0 // indirect
	github.com/spf13/jwalterweatherman v1.1.0 // indirect
	github.com/spf13/pflag v1.0.5 // indirect
	github.com/spf13/viper v1.15.0 // indirect
	github.com/stretchr/testify v1.9.0 // indirect
	github.com/subosito/gotenv v1.6.0 // indirect
	github.com/sykesm/zap-logfmt v0.0.4 // indirect
	github.com/syndtr/goleveldb v1.0.1-0.20210819022825-2ae1ddf74ef7 // indirect
	github.com/weppos/publicsuffix-go v0.5.0 // indirect
	github.com/zmap/zcrypto v0.0.0-20190729165852-9051775e6a2e // indirect
	github.com/zmap/zlint v0.0.0-20190806154020-fd021b4cfbeb // indirect
	go.etcd.io/etcd/client/pkg/v3 v3.5.9 // indirect
	go.etcd.io/etcd/pkg/v3 v3.5.9 // indirect
	go.etcd.io/etcd/raft/v3 v3.5.9 // indirect
	go.etcd.io/etcd/server/v3 v3.5.9 // indirect
	go.opentelemetry.io/otel v1.15.0-rc.1 // indirect
	go.opentelemetry.io/otel/exporters/otlp/internal/retry v1.15.0-rc.1 // indirect
	go.opentelemetry.io/otel/exporters/otlp/otlptrace v1.15.0-rc.1 // indirect
	go.opentelemetry.io/otel/exporters/otlp/otlptrace/otlptracehttp v1.15.0-rc.1 // indirect
	go.opentelemetry.io/otel/metric v1.15.0-rc.1 // indirect
	go.opentelemetry.io/otel/sdk v1.15.0-rc.1 // indirect
	go.opentelemetry.io/otel/trace v1.15.0-rc.1 // indirect
	go.opentelemetry.io/proto/otlp v1.0.0 // indirect
	go.uber.org/atomic v1.9.0 // indirect
	go.uber.org/multierr v1.11.0 // indirect
	go.uber.org/zap v1.27.0 // indirect
	golang.org/x/mod v0.14.0 // indirect
	golang.org/x/net v0.24.0 // indirect
	golang.org/x/sync v0.7.0 // indirect
	golang.org/x/sys v0.19.0 // indirect
	golang.org/x/text v0.14.0 // indirect
	golang.org/x/tools v0.17.0 // indirect
	google.golang.org/genproto v0.0.0-20231106174013-bbf56f31fb17 // indirect
	google.golang.org/genproto/googleapis/api v0.0.0-20231106174013-bbf56f31fb17 // indirect
	google.golang.org/genproto/googleapis/rpc v0.0.0-20231120223509-83a465c0220f // indirect
	gopkg.in/alecthomas/kingpin.v2 v2.2.6 // indirect
	gopkg.in/ini.v1 v1.67.0 // indirect
	gopkg.in/yaml.v2 v2.4.0 // indirect
	gopkg.in/yaml.v3 v3.0.1 // indirect
	rsc.io/tmplfunc v0.0.3 // indirect
)

replace (
	github.com/anoideaopen/foundation => ../../
	github.com/hyperledger/fabric-sdk-go => github.com/anoideaopen/fabric-sdk-go v0.0.1
)<|MERGE_RESOLUTION|>--- conflicted
+++ resolved
@@ -41,11 +41,6 @@
 	github.com/avast/retry-go/v4 v4.3.3 // indirect
 	github.com/beorn7/perks v1.0.1 // indirect
 	github.com/bits-and-blooms/bitset v1.13.0 // indirect
-<<<<<<< HEAD
-	github.com/btcsuite/btcd v0.22.0-beta // indirect
-	github.com/btcsuite/btcd/btcec/v2 v2.2.0 // indirect
-=======
->>>>>>> cf20c3e4
 	github.com/cenkalti/backoff/v4 v4.2.1 // indirect
 	github.com/cespare/xxhash/v2 v2.2.0 // indirect
 	github.com/cloudflare/cfssl v1.4.1 // indirect
